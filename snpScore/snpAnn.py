--- conflicted
+++ resolved
@@ -214,15 +214,10 @@
 
     # step6 add snp freq
     logger.info('Loading input sample snp freq data...')
-<<<<<<< HEAD
     snp_freq_obj = core.SNPscore(vcf_table_files=vcf_table_files, 
                                  vcf_ann_file=snp_ann_file, 
                                  group_labels=group_labels, 
                                  outdir=outdir)
-=======
-    snp_freq_obj = core.SNPscore(vcf_table_files, snp_ann_file, group_labels,
-                                 outdir)
->>>>>>> 17552b5f
     snp_freq_obj.load_stats()
     snp_freq_obj.snp_stats_df = snp_freq_obj.snp_stats_df.reindex(
         target_snp_index)
