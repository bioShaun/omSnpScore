import re
import asyncio
import shutil
import numpy as np
import pandas as pd
from io import StringIO
from loguru import logger
from decimal import Decimal, getcontext
from pathlib import Path
from functools import reduce
from pybedtools import BedTool
from ._var import GROUPS, REF_FREQ, ALT_FREQ, OFFSET
from ._var import SnpGroup, SnpRep, SnpGroupFreq
from ._var import SNP_SCORE_PLOT

getcontext().prec = 3


class AppNotFound(Exception):
    pass


class SampleFileNotMatch(Exception):
    pass


class UnsupportedFormat(Exception):
    pass


class UnsupportedScoreMethod(Exception):
    pass


class UnsupportedPlot(Exception):
    pass


class DuplicatedRecord(Exception):
    pass


async def async_sh_job(cmd, sema):
    with (await sema):
        p = await asyncio.create_subprocess_shell(
            cmd,
            stdout=asyncio.subprocess.PIPE,
            stderr=asyncio.subprocess.STDOUT)
        return (await p.communicate())[0].splitlines()


def async_batch_sh_jobs(cmd_list, thread=2):
    if cmd_list:
        loop = asyncio.new_event_loop()
        asyncio.set_event_loop(loop)
        loop = asyncio.get_event_loop()
        semaphore = asyncio.Semaphore(thread)
        coro_list = [async_sh_job(cmd, semaphore) for cmd in cmd_list]
        try:
            loop.run_until_complete(asyncio.wait(coro_list))
        finally:
            loop.close()


def check_app(app_name):
    if shutil.which(app_name) is None:
        raise AppNotFound(app_name)


def sample_and_group(*args):
    sample_list = []
    group_list = []
    for n, s_i in enumerate(args):
        if not s_i:
            continue
        s_i_list = s_i.split(',')
        g_i_list = [GROUPS[n]] * len(s_i_list)
        sample_list.extend(s_i_list)
        group_list.extend(g_i_list)
    return sample_list, group_list


def sample_and_group_for_web(parameters_obj):
    group_names = parameters_obj.get('group_names')
    if group_names:
        pass
    else:
        group_names = GROUPS
    sample_list = []
    group_list = []
    for group_i in group_names:
        if parameters_obj.get(group_i):
            group_list.extend([group_i] * len(parameters_obj[group_i]))
            sample_list.extend(parameters_obj[group_i])
    if len(group_names) == 1:
        if group_names[0] == 'not_a_group_id':
            group_list = sample_list[:]
    return sample_list, group_list


def freq_accordance(freq_a, freq_b, message, equal=True):
    non_legal_freq = (freq_a != 0.5) and (freq_b != 0.5)
    assert non_legal_freq, 'alt freqency should not equal to 0.5.'
    if freq_a is None:
        return True
    elif freq_b is None:
        return True
    else:
        freq_direct = (freq_a - 0.5) * (freq_b - 0.5)
        freq_accord = freq_direct > 0
        flag_a = freq_accord and equal
        flag_b = not (freq_accord or equal)
        assert flag_a or flag_b, message


def alt_ref_cut(freq, is_ref=True):
    if freq is None:
        return -np.inf, np.inf
    if is_ref:
        ref_cut = freq
        alt_cut = float(Decimal(1) - Decimal(freq))
    else:
        if freq > 0.5:
            ref_cut = -np.inf
            alt_cut = freq
        else:
            ref_cut = freq
            alt_cut = np.inf
    return ref_cut, alt_cut


def snpfreq2rep(alt_freq, alt_cut, ref_cut):
    if alt_freq >= alt_cut:
        return SnpRep.alt.value
    elif alt_freq <= ref_cut:
        return SnpRep.ref.value
    elif pd.isna(alt_freq):
        return SnpRep.unkown.value
    else:
        return np.nan


def equal2parent(snp_rep_df, child, parent):
    if parent in snp_rep_df.columns:
        mask1 = snp_rep_df.loc[:, child] == snp_rep_df.loc[:, parent]
        mask2 = snp_rep_df.loc[:, parent] == SnpRep.unkown
        return snp_rep_df[mask1 | mask2]
    else:
        return snp_rep_df


def filter_snp(alt_freq_stat_df, freq_dict, filter_freq_stats):
    alt_rep_df = alt_freq_stat_df.copy()
    for member in SnpGroupFreq.__members__.values():
        if member.value not in alt_rep_df.columns:
            continue
        ref_cut, alt_cut = freq_dict[getattr(SnpGroup, member.name).value]
        alt_rep_df.loc[:, member.value] = [
            snpfreq2rep(alt_freq_i, alt_cut, ref_cut)
            for alt_freq_i in alt_rep_df.loc[:, member.value]
        ]
    # step1 remove non ref/alt
    alt_rep_df.dropna(inplace=True)
    # step2 child equal to parent or parent unkown
    alt_rep_df = equal2parent(alt_rep_df, SnpGroupFreq.mut.value,
                              SnpGroupFreq.mut_pa.value)
    alt_rep_df = equal2parent(alt_rep_df, SnpGroupFreq.wild.value,
                              SnpGroupFreq.wild_pa.value)
    # step3 mutant not equal to wild
    mask = alt_rep_df.loc[:, SnpGroupFreq.mut.value] \
        != alt_rep_df.loc[:, SnpGroupFreq.wild.value]
    alt_rep_df = alt_rep_df[mask]
    alt_freq_stat_filter_df = alt_freq_stat_df.loc[alt_rep_df.index]
    alt_freq_stat_filter_df.to_csv(filter_freq_stats, index=False)
    return alt_freq_stat_filter_df


def slidewindow(obj, window, step):
    for i in range(0, len(obj), step):
        yield obj[i:i + window]


def make_snp_number_windows(stat_df, group_label, window, step, outdir):
    snp_num_window_file = outdir / \
        f'{group_label}.snp_num.window.w{window}.s{step}.bed'
    if not snp_num_window_file.is_file():
        logger.info(
            'Making snp number slidewindow bed file windows {w} step {s}...',
            w=window,
            s=step)
        snp_num_window_list = []
        for slidewindow_i in slidewindow(stat_df.index, window, step):
            chrom = stat_df.Chr[slidewindow_i].unique()
            if len(chrom) == 1:
                score_chrom = chrom[0]
            else:
                continue
            start = stat_df.Pos[slidewindow_i[0]] - 1
            end = stat_df.Pos[slidewindow_i[-1]]
            snp_num_window_list.append([score_chrom, start, end])
        snp_num_window_df = pd.DataFrame(snp_num_window_list,
                                         columns=['Chrom', 'Start', 'End'])
        snp_num_window_df.to_csv(snp_num_window_file,
                                 sep='\t',
                                 index=False,
                                 header=False)
    return snp_num_window_file


def snp_freq_by_window(stat_df, group_label, window_file, outdir):
    groups = stat_df.columns[3:]
    alt_freq_stat_bed = outdir / f'{group_label}.snp.plot.bed'
    if not alt_freq_stat_bed.is_file():
        alt_freq_stat_df = stat_df.copy()
        alt_freq_stat_df.loc[:, 'start'] = alt_freq_stat_df.Pos - 1
        bed_cols = ['Chr', 'start', 'Pos', 'Alt']
        bed_cols.extend(groups)
        alt_freq_stat_df.to_csv(alt_freq_stat_bed,
                                sep='\t',
                                columns=bed_cols,
                                header=None,
                                index=False)
    window_bed = BedTool(str(window_file))
    snp_bed = BedTool(str(alt_freq_stat_bed))
    intersect_obj = window_bed.intersect(snp_bed, sorted=True, wo=True)
    intersect_obj_cols = ['Chrom', 'Start', 'End']
    intersect_obj_cols.extend(['snp_Chr', 'snp_start', 'Pos', 'Alt'])
    intersect_obj_cols.extend(groups)
    intersect_obj_cols.append('overlap')
    intersect_str = StringIO(str(intersect_obj))
    intersect_df = pd.read_csv(intersect_str,
                               sep='\t',
                               header=None,
                               names=intersect_obj_cols)
    intersect_df.drop(['snp_Chr', 'snp_start', 'overlap'],
                      axis=1,
                      inplace=True)
    return intersect_df


def log_varscore(row):
    score_s = np.power(-np.log10(reduce(lambda a, b: a * b, row)), 10)
    return score_s.astype('int')


def mut_wild_ext_freq(intersect_df, freq_dict, mut='alt'):
    if mut == 'alt':
        mut_freq = freq_dict[SnpGroup.mut.value][1]
        wild_freq = freq_dict[SnpGroup.wild.value][0]
    else:
        mut_freq = freq_dict[SnpGroup.mut.value][0]
        wild_freq = freq_dict[SnpGroup.wild.value][1]
    if np.isinf(mut_freq) or np.isinf(wild_freq):
        return None
    else:
        intersect_df.loc[:, SnpGroupFreq.mut.value] = mut_freq
        intersect_df.loc[:, SnpGroupFreq.wild.value] = wild_freq
        return intersect_df


def cal_score(intersect_df, freq_dict, method='var', min_snp_num=5):
    stats_cols = [
        'Chrom', 'Start', 'End', SnpGroupFreq.mut.value,
        SnpGroupFreq.wild.value
    ]
    stats_df = intersect_df.loc[:, stats_cols]
    varscore_size_df = stats_df.groupby(['Chrom', 'Start', 'End']).size()
    mask = varscore_size_df >= min_snp_num
    if method == 'var':
        varscore_df = stats_df.groupby(['Chrom', 'Start',
                                        'End']).agg(lambda x: np.var(x))
    elif 'est' in method:
        stats_df = stats_df.set_index(['Chrom', 'Start', 'End'])
        alt_freq_df = stats_df.copy()
        mut_stat = method.split('_')[-1]
        mut_wild_ext_df = mut_wild_ext_freq(alt_freq_df,
                                            freq_dict,
                                            mut=mut_stat)
        if mut_wild_ext_df is None:
            return None
        else:
            stats_df = stats_df - mut_wild_ext_df
        varscore_df = stats_df.groupby(
            ['Chrom', 'Start',
             'End']).agg(lambda x: np.average(np.power(x, 2)))
    elif method == 'snp_index':
        varscore_df = stats_df.groupby(['Chrom', 'Start', 'End']).agg('mean')
    else:
        raise UnsupportedScoreMethod(method)
    varscore_df = varscore_df[mask]
    if method == 'snp_index':
        group0, group1 = varscore_df.columns[0:2]
        varscore_df.loc[:, 'snp_score'] = varscore_df.loc[:, group0] - \
            varscore_df.loc[:, group1]
    else:
        varscore_df = varscore_df.applymap(lambda x: x
                                           if x >= OFFSET else OFFSET)
        varscore_df.loc[:, 'snp_score'] = varscore_df.apply(log_varscore,
                                                            axis=1)
<<<<<<< HEAD
    varscore_df.drop([SnpGroupFreq.mut.value, SnpGroupFreq.wild.value],
                     axis=1,
                     inplace=True)
=======
    if method != 'snp_index':
        varscore_df.drop([SnpGroupFreq.mut.value, SnpGroupFreq.wild.value],
                         axis=1, inplace=True)
>>>>>>> acb4cbea
    return varscore_df


def score_plot(score_file,
               method,
               plot_title="",
               chr_size="",
               platform="local"):
    out_prefix = score_file.with_suffix('.plot')
    if method in ['var', 'est_mut_alt', 'est_mut_ref', 'density']:
        out_plot = score_file.with_suffix('.plot.jpg')
    elif method == 'snp_index':
        out_plot = score_file.with_suffix('')
        out_prefix = out_plot
    else:
        raise UnsupportedPlot(method)
    cmd = (f'Rscript {SNP_SCORE_PLOT} '
           f'--input {score_file} '
           f'--output {out_prefix} '
           f'--plot_type {method} '
           f'--title {plot_title} '
           f'--chr_size {chr_size}')
    if platform == 'web':
        cmd = f'{cmd} --web'
    if not out_plot.exists():
        return cmd
    else:
        return None


def extract_snpeff_anno(anno_line):
    anno_stats = []
    fileds = (1, 3, 6, 9, 10)
    gene_anno = anno_line.split(';')[0]
    anno_line_stats = gene_anno.split(",")
    for annStr in anno_line_stats:
        annDetailArray = annStr.split("|")
        filed_stats = []
        for filled_i in fileds:
            filed_stats.append(annDetailArray[filled_i])
        anno_stats.append(filed_stats)
    zip_anno_stats = list(map(lambda x: '|'.join(x), zip(*anno_stats)))
    return zip_anno_stats


def split_dataframe_rows(df, column_selectors, row_delimiter):
    # we need to keep track of the ordering of the columns
    def _split_list_to_rows(row, row_accumulator, column_selector,
                            row_delimiter):
        split_rows = {}
        max_split = 0
        for column_selector in column_selectors:
            split_row = row[column_selector].split(row_delimiter)
            split_rows[column_selector] = split_row
            if len(split_row) > max_split:
                max_split = len(split_row)

        for i in range(max_split):
            new_row = row.to_dict()
            for column_selector in column_selectors:
                try:
                    new_row[column_selector] = split_rows[column_selector].pop(
                        0)
                except IndexError:
                    new_row[column_selector] = ''
            row_accumulator.append(new_row)

    new_rows = []
    df.apply(_split_list_to_rows,
             axis=1,
             args=(new_rows, column_selectors, row_delimiter))
    new_df = pd.DataFrame(new_rows, columns=df.columns)
    return new_df


def valid_grp(grp_list):
    valid_grp_list = []
    for n, snp_group_i in enumerate(SnpGroup.__members__.items()):
        _, member = snp_group_i
        if member.value in grp_list:
            valid_grp_list.append(member.value)
    return valid_grp_list


def abbr_sample_id(sample_id):
    pattern = re.compile('(TC[A-Z])0+(\w+)')
    if pattern.match(sample_id):
        pre, suf = pattern.match(sample_id).groups()
        return f'{pre}{suf}'
    return sample_id


def outdir_suffix_from_params(params):
    outdir_suffix_suffix = []
    for group_i in GROUPS:
        group_i_list = []
        if params.get(group_i) is None:
            continue
        sample_list = sorted(params[group_i])
        for sample_i in sample_list:
            sample_i_id = sample_i.split('.')[0]
            group_i_list.append(abbr_sample_id(sample_i_id))
        outdir_suffix_suffix.append('_'.join(group_i_list))
    return '/'.join(outdir_suffix_suffix)


def replace_outdir(args, chrom):
    arg_list = []
    flag = False
    for arg_i in args:
        if flag:
            arg_i = f'{arg_i}/split/{chrom}'
            flag = False
        if arg_i == '-o' or arg_i == '--outdir':
            flag = True
        arg_list.append(arg_i)
    return arg_list


def wrap_param_arg(args):
    flag = False
    for arg_i in args:
        if flag:
            arg_i = f"'{arg_i}'"
            flag = False
        if arg_i == '-p' or arg_i == '--parameters':
            flag = True
        yield arg_i


def merge_split_file(file_dir, file_pattern, sortby=None):
    pattern_file = Path(file_dir).glob(f'split/*/{file_pattern}')
    exist_files = Path(file_dir).glob(f'{file_pattern}')
    exist_file_name = [file_i.name for file_i in exist_files]
    df_dict = dict()
    for file_i in pattern_file:
        #if file_i.name not in exist_file_name:
        df_dict.setdefault(file_i.name, []).append(pd.read_csv(file_i))
    for filename_i in df_dict:
        outfile = Path(file_dir) / filename_i
        df_list = df_dict[filename_i]
        df = pd.concat(df_list)
        if sortby:
            df.sort_values(sortby, inplace=True)
        df.to_csv(outfile, index=False)
        yield outfile


def gene2pos(gene_bed, genes):
    gene_bed_df = pd.read_csv(gene_bed,
                              sep='\t',
                              header=None,
                              names=['chrom', 'start', 'end'],
                              index_col=3)
    for gene_i in genes:
        if gene_i in gene_bed_df.index:
            gene_i_pos = gene_bed_df.loc[gene_i]
            yield f'{gene_i_pos.chrom}:{gene_i_pos.start}-{gene_i_pos.end}'


def printdf(df):
    col_str = [str(col_i) for col_i in df.columns]
    print('\t'.join(col_str))
    for index_i in df.index:
        line_i = [str(col_i) for col_i in df.loc[index_i]]
        print('\t'.join(line_i))


def freq2qtlseqr(snpfreq):
    snpfreq = Path(snpfreq)
    snpfreq_df = pd.read_csv(snpfreq)

    def rename_col(col_i):
        pos_map = {'Chr': 'CHROM', 'Pos': 'POS', 'Alt': 'ALT'}
        if pos_map.get(col_i):
            return pos_map[col_i]
        else:
            return re.sub(r"(\w+).(\w+).AD", r"AD_\2.\1", col_i)

    snpfreq_df.columns = [rename_col(col_i) for col_i in snpfreq_df.columns]
    qtlseqr_table = snpfreq.with_suffix('.qtlseqr.csv')
    snpfreq_df.to_csv(qtlseqr_table, index=False)
    return qtlseqr_table<|MERGE_RESOLUTION|>--- conflicted
+++ resolved
@@ -297,15 +297,9 @@
                                            if x >= OFFSET else OFFSET)
         varscore_df.loc[:, 'snp_score'] = varscore_df.apply(log_varscore,
                                                             axis=1)
-<<<<<<< HEAD
-    varscore_df.drop([SnpGroupFreq.mut.value, SnpGroupFreq.wild.value],
-                     axis=1,
-                     inplace=True)
-=======
     if method != 'snp_index':
         varscore_df.drop([SnpGroupFreq.mut.value, SnpGroupFreq.wild.value],
                          axis=1, inplace=True)
->>>>>>> acb4cbea
     return varscore_df
 
 
