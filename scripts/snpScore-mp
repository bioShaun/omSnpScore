--- conflicted
+++ resolved
@@ -69,11 +69,7 @@
     for chr_i in chr_size_df.index:
         param_wrap_arg = wrap_param_arg(sys.argv[1:])
         arg_line = ' '.join(param_wrap_arg)
-<<<<<<< HEAD
-        arg_line.replace('--circos', '')
-=======
         arg_line = arg_line.replace('--circos', '')
->>>>>>> 629bc333
         cmd_i = f'{BY_CHR_BIN} {arg_line} --chrom {chr_i}'
         cmd_list.append(cmd_i)
     logger.info('Calculating score ...')
