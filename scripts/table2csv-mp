--- conflicted
+++ resolved
@@ -45,22 +45,12 @@
 
 
 def load_table_from_vcf(input_vcf, sample_id):
-<<<<<<< HEAD
-    table_df = pd.read_csv(input_vcf, sep="\t", comment="#", header=None)
-    out_df = table_df.loc[:, [0, 1, 4, 9]]
-    out_df.columns = ["Chr", "Pos", "Alt", sample_id]
-    out_df.loc[:, "Chr"] = out_df.Chr.astype("str")
-    ad_col = ad_col_index(table_df.loc[0, 8])
-    out_df.loc[:, sample_id] = [snp_i.split(":")[ad_col] for snp_i in out_df[sample_id]]
-=======
     table_df = pd.read_csv(input_vcf, sep='\t', comment='#', header=None)
     out_df = table_df.loc[:, [0, 1, 3, 4, 9]]
     out_df.columns = ['Chr', 'Pos', 'Ref', 'Alt', sample_id]
     out_df.loc[:, 'Chr'] = out_df.Chr.astype('str')
-    out_df.loc[:, sample_id] = [
-        snp_i.split(':')[1] for snp_i in out_df[sample_id]
-    ]
->>>>>>> ea8bb742
+    ad_col = ad_col_index(table_df.loc[0, 8])
+    out_df.loc[:, sample_id] = [snp_i.split(":")[ad_col] for snp_i in out_df[sample_id]]
     return out_df
 
 
